--- conflicted
+++ resolved
@@ -58,15 +58,10 @@
                     }
                     .environmentObject(toolbarStyle)
                     .padding(EdgeInsets(top: 2, leading: 8, bottom: 2, trailing: 8))
-<<<<<<< HEAD
-                    .disabled(observedWebView.selectedWebView == nil || !selectionState.valid)
+                    .disabled(observedWebView.selectedWebView == nil || !selectionState.isValid)
 //                }
 //                .onTapGesture {}    // To make the buttons responsive inside of the ScrollView
-=======
-                    .disabled(observedWebView.selectedWebView == nil || !selectionState.isValid)
-                }
-                .onTapGesture {}    // To make the buttons responsive inside of the ScrollView
->>>>>>> 1c7c689d
+
                 if withKeyboardButton {
                     Spacer()
                     Divider()
