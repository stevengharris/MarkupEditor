--- conflicted
+++ resolved
@@ -27,16 +27,11 @@
     private var wkUIDelegate: WKUIDelegate?
     private var userScripts: [String]?
     private var markupConfiguration: MarkupWKWebViewConfiguration?
-<<<<<<< HEAD
-=======
     private var resourcesUrl: URL?
     private var id: String?
->>>>>>> 7834b738
     @Binding private var html: String
+    private var selectAfterLoad: Bool
     private var placeholder: String?
-    private var selectAfterLoad: Bool
-    private var resourcesUrl: URL?
-    private var id: String?
     
     /// Initialize with html content that is bound to an externally-held String (and therefore changable)
     ///
